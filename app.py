--- conflicted
+++ resolved
@@ -1,43 +1,7 @@
-# app.py (超最小構成テストバージョン)
+# 削除した関数はapp_backupに保存
 import streamlit as st
 import pandas as pd
 import numpy as np
-<<<<<<< HEAD
-# integrated_preprocessing.py が @st.cache_data 無効化された状態でインポートされるようにする
-from integrated_preprocessing import integrated_preprocess_data 
-import logging
-import traceback
-
-# ロギング設定 (他のファイルと同様)
-logging.basicConfig(
-    level=logging.INFO,
-    format='%(asctime)s - %(name)s - %(levelname)s - %(message)s'
-)
-logger = logging.getLogger(__name__) # app.py 用のロガー
-
-# ページ設定は残しても良いでしょう
-st.set_page_config(page_title="APP 超最小テスト", layout="wide")
-
-def main():
-    st.title("`app.py` 超最小構成での `integrated_preprocess_data` テスト")
-
-    # integrated_preprocess_data に渡すためのテスト入力データ
-    # (test_preprocessor_output.py で成功したデータと同様のものを使用)
-    st.subheader("1. テスト用固定入力データ")
-    sample_data_raw_dict = {
-        "病棟コード": ["A", "A", "B", "B", "C"],
-        "診療科名": ["内科", "内科", "外科", "外科", "内科"],
-        "日付": pd.to_datetime(["2023-01-01", "2023-01-01", "2023-01-02", "2023-01-02", "2023-01-03"]),
-        "在院患者数": [10, '-', 15, '20', 5],
-        "入院患者数": [1, 0, 2, 1, 0],
-        "緊急入院患者数": [0, 0, 1, 0, 1],
-        "退院患者数": [1, 0, 1, 1, 0],
-        "死亡患者数": [0, 0, 0, 0, 0]
-    }
-    df_raw = pd.DataFrame(sample_data_raw_dict)
-    for col in ["在院患者数", "入院患者数", "緊急入院患者数", "退院患者数", "死亡患者数"]:
-        if col in df_raw.columns: df_raw[col] = df_raw[col].astype(object)
-=======
 import plotly.express as px
 import plotly.graph_objects as go
 from plotly.subplots import make_subplots
@@ -88,36 +52,47 @@
 
 from pdf_output_tab import create_pdf_output_tab
 from persistent_data import auto_load_persistent_data, get_persistent_data_info
->>>>>>> ae066421
-
-    st.write("入力する固定ダミーデータ (`df_raw`):")
-    st.dataframe(df_raw)
-
-    target_data_for_test = pd.DataFrame() # ダミーの目標値データ
-
-    st.subheader("2. `integrated_preprocess_data` の実行")
+
+# カスタムモジュールのインポート
+try:
+    from integrated_preprocessing import integrated_preprocess_data
+    from loader import load_files, read_excel_cached
+    from revenue_dashboard_tab import create_revenue_dashboard_section
+    from analysis_tabs import create_detailed_analysis_tab, create_data_tables_tab, create_output_prediction_tab
+    from data_processing_tab import create_data_processing_tab
+    
+    # 予測機能のインポート（新規追加）
+    from forecast_analysis_tab import display_forecast_analysis_tab
+    FORECAST_AVAILABLE = True
+
+except ImportError as e:
+    st.error(f"必要なモジュールのインポートに失敗しました: {e}")
+    st.error("以下のファイルが存在することを確認してください：")
+    st.error("- integrated_preprocessing.py")
+    st.error("- loader.py") 
+    st.error("- revenue_dashboard_tab.py")
+    st.error("- analysis_tabs.py")
+    st.error("- data_processing_tab.py")
+    st.error("- forecast_analysis_tab.py (予測機能)")  # 追加
+    FORECAST_AVAILABLE = False
+    st.stop()
+
+# 必要なライブラリの確認と警告
+def check_forecast_dependencies():
+    """予測機能に必要な依存関係をチェック"""
+    missing_libs = []
+    
     try:
-<<<<<<< HEAD
-        # integrated_preprocess_data を呼び出し (@st.cache_data は無効化されていること)
-        processed_df, validation_results = integrated_preprocess_data(df_raw.copy(), target_data_df=target_data_for_test)
-        st.success("`integrated_preprocess_data` の呼び出しは完了しました（Python例外なし）。")
-
-        if validation_results:
-            st.write("`integrated_preprocess_data` からの検証結果:")
-            st.json(validation_results)
-
-        if processed_df is not None and not processed_df.empty:
-            st.subheader("3. `integrated_preprocess_data` から返されたデータフレーム (`processed_df`)")
-
-            logger.info("超最小app.py: Processed DataFrame を受け取りました。")
-            if "入院患者数（在院）" in processed_df.columns:
-                log_msg_dtype = f"Processed df - '入院患者数（在院）' dtype: {processed_df['入院患者数（在院）'].dtype}"
-                log_msg_unique = f"Processed df - '入院患者数（在院）' unique: {processed_df['入院患者数（在院）'].unique()[:20]}"
-                logger.info(log_msg_dtype)
-                logger.info(log_msg_unique)
-                st.write(log_msg_dtype)
-                st.write(log_msg_unique)
-=======
+        import statsmodels
+    except ImportError:
+        missing_libs.append("statsmodels")
+    
+    try:
+        import pmdarima
+    except ImportError:
+        missing_libs.append("pmdarima")
+    
+    try:
         import jpholiday
     except ImportError:
         missing_libs.append("jpholiday")
@@ -234,31 +209,56 @@
             # 期間の妥当性チェック
             if start_date > end_date:
                 st.error("開始日は終了日より前の日付を選択してください。")
->>>>>>> ae066421
             else:
-                logger.warning("超最小app.py: '入院患者数（在院）' 列が processed_df に見つかりません。")
-                st.warning("'入院患者数（在院）' 列が processed_df に見つかりません。")
-
-<<<<<<< HEAD
-            st.subheader("4. `processed_df` 全体を `st.dataframe` で表示テスト")
-            try:
-                st.dataframe(processed_df) # ★★★ これが核心のテスト ★★★
-                st.success("超最小app.py: `processed_df` の `st.dataframe` での表示に成功しました！")
-                logger.info("超最小app.py: `processed_df` の `st.dataframe` での表示に成功しました！")
-            except Exception as e_display:
-                st.error(f"超最小app.py: `processed_df` の `st.dataframe` 表示中にエラーが発生: {e_display}")
-                logger.error(f"超最小app.py: `processed_df` の `st.dataframe` 表示中にエラー: {e_display}", exc_info=True)
-                st.code(traceback.format_exc())
-        elif processed_df is not None and processed_df.empty:
-            st.warning("`processed_df` は空のデータフレームです。")
+                # 選択された期間の情報を表示
+                period_days = (end_date - start_date).days + 1
+                st.info(f"選択期間: {period_days}日間")
+                
+                # 期間別の推奨設定
+                if period_days <= 7:
+                    st.info("💡 短期間分析: 日別詳細分析に適しています")
+                elif period_days <= 30:
+                    st.info("💡 月次分析: 週別・日別分析に適しています")
+                elif period_days <= 90:
+                    st.info("💡 四半期分析: 月別・週別分析に適しています")
+                else:
+                    st.info("💡 長期分析: 月別・四半期分析に適しています")
+            
+            # 期間プリセット
+            st.markdown("**📋 期間プリセット:**")
+            preset_col1, preset_col2 = st.columns(2)
+            
+            def safe_rerun():
+                """Streamlitバージョン対応のリラン"""
+                try:
+                    st.rerun()
+                except AttributeError:
+                    st.experimental_rerun()
+            
+            with preset_col1:
+                if st.button("直近1ヶ月", key="preset_1month"):
+                    st.session_state.analysis_start_date = max(min_date, max_date - pd.Timedelta(days=30))
+                    st.session_state.analysis_end_date = max_date
+                    safe_rerun()
+                    
+                if st.button("直近6ヶ月", key="preset_6months"):
+                    st.session_state.analysis_start_date = max(min_date, max_date - pd.Timedelta(days=180))
+                    st.session_state.analysis_end_date = max_date
+                    safe_rerun()
+            
+            with preset_col2:
+                if st.button("直近3ヶ月", key="preset_3months"):
+                    st.session_state.analysis_start_date = max(min_date, max_date - pd.Timedelta(days=90))
+                    st.session_state.analysis_end_date = max_date
+                    safe_rerun()
+                    
+                if st.button("全期間", key="preset_all"):
+                    st.session_state.analysis_start_date = min_date
+                    st.session_state.analysis_end_date = max_date
+                    safe_rerun()
         else:
-            st.error("`processed_df` が None です。")
-
-    except Exception as e_preprocess_main:
-        st.error(f"`integrated_preprocess_data` の呼び出し中またはその後の処理でPython例外が発生: {e_preprocess_main}")
-        logger.error(f"`integrated_preprocess_data` 呼び出し中または後続処理でPython例外: {e_preprocess_main}", exc_info=True)
-        st.code(traceback.format_exc())
-=======
+            st.info("データを処理してから期間設定が利用できます。")
+
     # --- 基本設定セクション ---
     with st.sidebar.expander("🏥 基本設定", expanded=True):
         # 総病床数設定（型安全な値の取得）
@@ -998,7 +998,6 @@
         f'</div>',
         unsafe_allow_html=True
     )
->>>>>>> ae066421
 
 if __name__ == "__main__":
     main()