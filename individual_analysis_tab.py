# individual_analysis_tab.py (修正版 - 統一フィルター専用)

import streamlit as st
import pandas as pd
import logging
from config import EXCLUDED_WARDS
logger = logging.getLogger(__name__)

try:
    from forecast import generate_filtered_summaries, create_forecast_dataframe
    from chart import create_interactive_patient_chart, create_interactive_dual_axis_chart
    from utils import get_display_name_for_dept
    from unified_filters import get_unified_filter_summary, get_unified_filter_config
except ImportError as e:
    logger.error(f"個別分析タブに必要なモジュールのインポートに失敗: {e}", exc_info=True)
    st.error(f"個別分析タブに必要なモジュールのインポートに失敗しました: {e}")
    st.error("関連モジュール (forecast.py, chart.py, utils.py, unified_filters.py) が正しい場所に配置されているか、またはそれらのモジュール内でエラーが発生していないか確認してください。")
    generate_filtered_summaries = None
    create_forecast_dataframe = None
    create_interactive_patient_chart = None
    create_interactive_dual_axis_chart = None
    get_display_name_for_dept = None
    get_unified_filter_summary = None
    get_unified_filter_config = None

def display_dataframe_with_title(title, df_data, key_suffix=""):
    if df_data is not None and not df_data.empty:
        st.markdown(f"##### {title}")
        st.dataframe(df_data.fillna('-'), use_container_width=True)
    else:
        st.markdown(f"##### {title}")
        st.warning(f"{title} データがありません。")

def display_individual_analysis_tab(df_filtered_main):
    st.header("📊 個別分析")

    if not all([generate_filtered_summaries, create_forecast_dataframe, create_interactive_patient_chart,
                create_interactive_dual_axis_chart, get_display_name_for_dept, 
                get_unified_filter_summary, get_unified_filter_config]):
        st.error("個別分析タブの実行に必要な機能の一部が読み込めませんでした。アプリケーションのログを確認し、インポートエラーを解決してください。")
        return

    df = df_filtered_main
    # 除外病棟をフィルタリング
    if df is not None and not df.empty and '病棟コード' in df.columns and EXCLUDED_WARDS:
        df = df[~df['病棟コード'].isin(EXCLUDED_WARDS)]
    target_data = st.session_state.get('target_data')
    all_results = st.session_state.get('all_results')
    latest_data_date_str_from_session = st.session_state.get('latest_data_date_str', pd.Timestamp.now().strftime("%Y年%m月%d日"))
    unified_filter_applied = st.session_state.get('unified_filter_applied', False)

    if df is None or df.empty:
        st.error("分析対象のデータフレームが読み込まれていません。「データ処理」タブを再実行するか、フィルター条件を見直してください。")
        return

    if unified_filter_applied and get_unified_filter_summary:
        filter_summary = get_unified_filter_summary()
        st.info(f"🔍 適用中のフィルター: {filter_summary}")
        st.success(f"📊 フィルター適用後データ: {len(df):,}行")
    else:
        st.info("📊 全データでの個別分析（注意：統一フィルターは未適用または不明）")

    if all_results is None:
        if generate_filtered_summaries:
            logger.warning("個別分析: st.session_state.all_results が未設定のため、渡されたdfから再生成します。")
            all_results = generate_filtered_summaries(df, None, None)
            st.session_state.all_results = all_results
            if not all_results:
                st.error("「統一フィルター適用範囲」の集計データが生成できませんでした。")
                return
        else:
            st.error("「統一フィルター適用範囲」の集計データがありません。また、集計関数も利用できません。")
            return

    try:
        if not df.empty and '日付' in df.columns:
            latest_data_date_from_df = df['日付'].max()
            latest_data_date = pd.Timestamp(latest_data_date_from_df).normalize()
        else:
            latest_data_date = pd.to_datetime(latest_data_date_str_from_session, format="%Y年%m月%d日").normalize()
        logger.info(f"個別分析: 予測基準日として {latest_data_date.strftime('%Y-%m-%d')} を使用します。")
    except Exception as e:
        logger.error(f"最新データ日付の処理中にエラー: {e}", exc_info=True)
        st.error(f"最新データ日付の処理中にエラーが発生しました。予測基準日として本日の日付を使用します。")
        latest_data_date = pd.Timestamp.now().normalize()

    # =================================================================
    # 統一フィルター範囲全体での分析（選択機能削除）
    # =================================================================
    current_filter_title_display = "統一フィルター適用範囲全体" if unified_filter_applied else "全体"
    current_results_data = all_results
    chart_data_for_graphs = df.copy()
    
    # 統一フィルターから選択された部門を取得
<<<<<<< HEAD
    filter_code_for_target = None  # 初期値をNoneに
=======
    filter_code_for_target = "全体"
>>>>>>> 0683676b
    filter_config = get_unified_filter_config() if get_unified_filter_config else {}
    
    if filter_config:
        # 診療科が選択されている場合
        if filter_config.get('selected_departments') and len(filter_config['selected_departments']) == 1:
            # 単一診療科の場合、その診療科コードを使用
            selected_dept = filter_config['selected_departments'][0]
<<<<<<< HEAD
=======
            # 診療科コードを取得（通常は診療科名がそのままコードとして使用される）
>>>>>>> 0683676b
            filter_code_for_target = selected_dept
            current_filter_title_display = f"診療科: {selected_dept}"
        
        # 病棟が選択されている場合
        elif filter_config.get('selected_wards') and len(filter_config['selected_wards']) == 1:
            # 単一病棟の場合、その病棟コードを使用
            selected_ward = filter_config['selected_wards'][0]
            filter_code_for_target = selected_ward
            current_filter_title_display = f"病棟: {selected_ward}"
<<<<<<< HEAD
    
    # 部門が特定されていない場合は全体を対象とする
    if filter_code_for_target is None:
        filter_code_for_target = "全体"

=======
>>>>>>> 0683676b
    st.markdown(f"#### 分析結果: {current_filter_title_display}")

    if not current_results_data or not isinstance(current_results_data, dict) or current_results_data.get("summary") is None:
        st.warning(f"「{current_filter_title_display}」には表示できる集計データがありません。")
        return

    selected_days_for_graph = 90
    
    if chart_data_for_graphs is not None and not chart_data_for_graphs.empty:
        data_period_info = ""
        min_date_chart_obj = None
        max_date_chart_obj = None
        if '日付' in chart_data_for_graphs.columns and not chart_data_for_graphs['日付'].empty:
            min_date_chart_obj = chart_data_for_graphs['日付'].min()
            max_date_chart_obj = chart_data_for_graphs['日付'].max()
            data_period_info = f"期間: {min_date_chart_obj.date()} ～ {max_date_chart_obj.date()}"
        st.info(f"📊 対象データ: {len(chart_data_for_graphs):,}行　{data_period_info}")

        if min_date_chart_obj and max_date_chart_obj:
            calculated_days = (max_date_chart_obj - min_date_chart_obj).days + 1
            if calculated_days > 0:
                selected_days_for_graph = calculated_days
        
        if min_date_chart_obj and max_date_chart_obj:
            st.markdown(f"##### グラフ表示期間: フィルター適用期間全体 ({min_date_chart_obj.strftime('%Y/%m/%d')} - {max_date_chart_obj.strftime('%Y/%m/%d')}, {selected_days_for_graph}日間)")
        else:
            st.markdown(f"##### グラフ表示期間: フィルター適用期間全体 ({selected_days_for_graph}日間)")

        target_val_all, target_val_weekday, target_val_holiday = None, None, None
        if target_data is not None and not target_data.empty and \
           all(col in target_data.columns for col in ['部門コード', '区分', '目標値']):
            if '_target_dict' not in st.session_state:
                st.session_state._target_dict = {}
                for _, row in target_data.iterrows():
                    st.session_state._target_dict[(str(row['部門コード']), str(row['区分']))] = row['目標値']
            
            # 全体表示の場合は複数の候補で検索
            if filter_code_for_target == "全体":
                # 全体目標の部門コードを探す（空文字、0、000、全体などの可能性）
                possible_codes_for_all = ["全体", "", "0", "000", "病院全体", "合計", " ", "ALL", "all"]
                
                # 各候補で目標値を検索
                for code in possible_codes_for_all:
                    if target_val_all is None:
                        target_val_all = st.session_state._target_dict.get((str(code), '全日'))
                    if target_val_weekday is None:
                        target_val_weekday = st.session_state._target_dict.get((str(code), '平日'))
                    if target_val_holiday is None:
                        target_val_holiday = st.session_state._target_dict.get((str(code), '休日'))
                    
                    # 全て見つかったら検索終了
                    if all([target_val_all, target_val_weekday, target_val_holiday]):
                        break
            else:
                # 特定の部門が選択されている場合は、その部門コードで検索
                target_val_all = st.session_state._target_dict.get((str(filter_code_for_target), '全日'))
                target_val_weekday = st.session_state._target_dict.get((str(filter_code_for_target), '平日'))
                target_val_holiday = st.session_state._target_dict.get((str(filter_code_for_target), '休日'))
            
            # デバッグ情報（必要に応じて表示）
            if st.checkbox("🎯 目標値設定状況を確認", key="show_target_debug"):
                col1, col2, col3 = st.columns(3)
                with col1:
                    st.write(f"**検索キー:** {filter_code_for_target}")
                    st.write(f"**全日目標:** {target_val_all if target_val_all else '未設定'}")
                    st.write(f"**平日目標:** {target_val_weekday if target_val_weekday else '未設定'}")
                    st.write(f"**休日目標:** {target_val_holiday if target_val_holiday else '未設定'}")
                with col2:
                    # target_data内の全部門コードを表示（最初の15件）
                    st.write("**目標値データ内の部門コード一覧:**")
                    unique_codes = sorted(target_data['部門コード'].unique())[:15]
                    for code in unique_codes:
                        count = len(target_data[target_data['部門コード'] == code])
                        st.write(f"- '{code}' ({count}件)")
                    if len(target_data['部門コード'].unique()) > 15:
                        st.write(f"... 他 {len(target_data['部門コード'].unique()) - 15} 件")
                with col3:
                    # 全体目標として認識される可能性のある部門コードを確認
                    st.write("**全体目標の候補:**")
                    if filter_code_for_target == "全体":
                        for code in ["全体", "", "0", "000", "病院全体", "合計"]:
                            targets = [(k, v) for k, v in st.session_state._target_dict.items() if k[0] == str(code)]
                            if targets:
                                st.write(f"✅ '{code}': {len(targets)}件")
                    else:
                        # 選択された部門の目標値
                        dept_targets = [(k, v) for k, v in st.session_state._target_dict.items() if k[0] == str(filter_code_for_target)]
                        if dept_targets:
                            st.write(f"**{filter_code_for_target}の目標値:**")
                            for (code, type_), value in dept_targets:
                                st.write(f"- {type_}: {value}")

        graph_tab1, graph_tab2 = st.tabs(["📈 入院患者数推移", "📊 複合指標推移（二軸）"])

        with graph_tab1:
            if create_interactive_patient_chart:
                st.markdown("##### 全日 入院患者数推移")
                try:
                    fig_all_ind = create_interactive_patient_chart(
                        chart_data_for_graphs, title=f"{current_filter_title_display} 全日", 
                        days=selected_days_for_graph, target_value=target_val_all, chart_type="全日"
                    )
                    if fig_all_ind: 
                        st.plotly_chart(fig_all_ind, use_container_width=True)
                    else: 
                        st.warning("全日グラフの生成に失敗しました。")
                except Exception as e:
                    logger.error(f"全日グラフ作成エラー: {e}", exc_info=True)
                    st.error(f"全日グラフの作成中にエラーが発生しました: {e}")

                if "平日判定" in chart_data_for_graphs.columns:
                    weekday_data_ind = chart_data_for_graphs[chart_data_for_graphs["平日判定"] == "平日"]
                    holiday_data_ind = chart_data_for_graphs[chart_data_for_graphs["平日判定"] == "休日"]
                    
                    st.markdown("##### 平日 入院患者数推移")
                    try:
                        fig_weekday_ind = create_interactive_patient_chart(
                            weekday_data_ind, title=f"{current_filter_title_display} 平日", 
                            days=selected_days_for_graph, show_moving_average=False, 
                            target_value=target_val_weekday, chart_type="平日"
                        )
                        if fig_weekday_ind: 
                            st.plotly_chart(fig_weekday_ind, use_container_width=True)
                        else: 
                            st.warning("平日グラフの生成に失敗しました。")
                    except Exception as e:
                        logger.error(f"平日グラフ作成エラー: {e}", exc_info=True)
                        st.error(f"平日グラフの作成中にエラーが発生しました: {e}")
                    
                    st.markdown("##### 休日 入院患者数推移")
                    try:
                        fig_holiday_ind = create_interactive_patient_chart(
                            holiday_data_ind, title=f"{current_filter_title_display} 休日", 
                            days=selected_days_for_graph, show_moving_average=False, 
                            target_value=target_val_holiday, chart_type="休日"
                        )
                        if fig_holiday_ind: 
                            st.plotly_chart(fig_holiday_ind, use_container_width=True)
                        else: 
                            st.warning("休日グラフの生成に失敗しました。")
                    except Exception as e:
                        logger.error(f"休日グラフ作成エラー: {e}", exc_info=True)
                        st.error(f"休日グラフの作成中にエラーが発生しました: {e}")
            else:
                st.warning("グラフ生成関数 (create_interactive_patient_chart) が利用できません。")

        with graph_tab2:
            if create_interactive_dual_axis_chart:
                st.markdown("##### 入院患者数と患者移動の推移（7日移動平均）")
                try:
                    fig_dual_ind = create_interactive_dual_axis_chart(
                        chart_data_for_graphs, title=f"{current_filter_title_display} 患者数と移動", 
                        days=selected_days_for_graph
                    )
                    if fig_dual_ind: 
                        st.plotly_chart(fig_dual_ind, use_container_width=True)
                    else: 
                        st.warning("複合グラフの生成に失敗しました。")
                except Exception as e:
                    logger.error(f"複合グラフ作成エラー: {e}", exc_info=True)
                    st.error(f"複合グラフの作成中にエラーが発生しました: {e}")
            else:
                st.warning("グラフ生成関数 (create_interactive_dual_axis_chart) が利用できません。")
    else:
        st.warning("グラフを表示するためのデータがありません。")

    st.markdown("##### 在院患者数予測")
    if create_forecast_dataframe and current_results_data and \
        current_results_data.get("summary") is not None and \
        current_results_data.get("weekday") is not None and \
        current_results_data.get("holiday") is not None:
        try:
            forecast_df_ind = create_forecast_dataframe(
                current_results_data.get("summary"), current_results_data.get("weekday"), 
                current_results_data.get("holiday"), latest_data_date
            )
            if forecast_df_ind is not None and not forecast_df_ind.empty:
                display_df_ind = forecast_df_ind.copy()
                if "年間平均人日（実績＋予測）" in display_df_ind.columns:
                    display_df_ind = display_df_ind.rename(columns={"年間平均人日（実績＋予測）": "年度予測"})
                if "延べ予測人日" in display_df_ind.columns:
                    display_df_ind = display_df_ind.drop(columns=["延べ予測人日"])
                st.dataframe(display_df_ind, use_container_width=True)
            else:
                st.warning("予測データを作成できませんでした。")
        except Exception as e:
            logger.error(f"予測データ作成エラー: {e}", exc_info=True)
            st.error(f"予測データの作成中にエラーが発生しました: {e}")
    else:
        st.warning("予測データフレーム作成関数または必要な集計データ (全日/平日/休日平均) が不足しています。")

    display_dataframe_with_title("全日平均値（平日・休日含む）", current_results_data.get("summary") if current_results_data else None)
    display_dataframe_with_title("平日平均値", current_results_data.get("weekday") if current_results_data else None)
    display_dataframe_with_title("休日平均値", current_results_data.get("holiday") if current_results_data else None)

    with st.expander("月次平均値を見る"):
        display_dataframe_with_title("月次 全体平均", current_results_data.get("monthly_all") if current_results_data else None)
        display_dataframe_with_title("月次 平日平均", current_results_data.get("monthly_weekday") if current_results_data else None)
        display_dataframe_with_title("月次 休日平均", current_results_data.get("monthly_holiday") if current_results_data else None)

    if unified_filter_applied and get_unified_filter_summary:
        st.markdown("---")
        filter_summary_bottom = get_unified_filter_summary()
        st.info(f"🔍 適用中のフィルター: {filter_summary_bottom}")<|MERGE_RESOLUTION|>--- conflicted
+++ resolved
@@ -92,11 +92,7 @@
     chart_data_for_graphs = df.copy()
     
     # 統一フィルターから選択された部門を取得
-<<<<<<< HEAD
-    filter_code_for_target = None  # 初期値をNoneに
-=======
     filter_code_for_target = "全体"
->>>>>>> 0683676b
     filter_config = get_unified_filter_config() if get_unified_filter_config else {}
     
     if filter_config:
@@ -104,10 +100,7 @@
         if filter_config.get('selected_departments') and len(filter_config['selected_departments']) == 1:
             # 単一診療科の場合、その診療科コードを使用
             selected_dept = filter_config['selected_departments'][0]
-<<<<<<< HEAD
-=======
             # 診療科コードを取得（通常は診療科名がそのままコードとして使用される）
->>>>>>> 0683676b
             filter_code_for_target = selected_dept
             current_filter_title_display = f"診療科: {selected_dept}"
         
@@ -117,14 +110,6 @@
             selected_ward = filter_config['selected_wards'][0]
             filter_code_for_target = selected_ward
             current_filter_title_display = f"病棟: {selected_ward}"
-<<<<<<< HEAD
-    
-    # 部門が特定されていない場合は全体を対象とする
-    if filter_code_for_target is None:
-        filter_code_for_target = "全体"
-
-=======
->>>>>>> 0683676b
     st.markdown(f"#### 分析結果: {current_filter_title_display}")
 
     if not current_results_data or not isinstance(current_results_data, dict) or current_results_data.get("summary") is None:
@@ -160,62 +145,9 @@
                 st.session_state._target_dict = {}
                 for _, row in target_data.iterrows():
                     st.session_state._target_dict[(str(row['部門コード']), str(row['区分']))] = row['目標値']
-            
-            # 全体表示の場合は複数の候補で検索
-            if filter_code_for_target == "全体":
-                # 全体目標の部門コードを探す（空文字、0、000、全体などの可能性）
-                possible_codes_for_all = ["全体", "", "0", "000", "病院全体", "合計", " ", "ALL", "all"]
-                
-                # 各候補で目標値を検索
-                for code in possible_codes_for_all:
-                    if target_val_all is None:
-                        target_val_all = st.session_state._target_dict.get((str(code), '全日'))
-                    if target_val_weekday is None:
-                        target_val_weekday = st.session_state._target_dict.get((str(code), '平日'))
-                    if target_val_holiday is None:
-                        target_val_holiday = st.session_state._target_dict.get((str(code), '休日'))
-                    
-                    # 全て見つかったら検索終了
-                    if all([target_val_all, target_val_weekday, target_val_holiday]):
-                        break
-            else:
-                # 特定の部門が選択されている場合は、その部門コードで検索
-                target_val_all = st.session_state._target_dict.get((str(filter_code_for_target), '全日'))
-                target_val_weekday = st.session_state._target_dict.get((str(filter_code_for_target), '平日'))
-                target_val_holiday = st.session_state._target_dict.get((str(filter_code_for_target), '休日'))
-            
-            # デバッグ情報（必要に応じて表示）
-            if st.checkbox("🎯 目標値設定状況を確認", key="show_target_debug"):
-                col1, col2, col3 = st.columns(3)
-                with col1:
-                    st.write(f"**検索キー:** {filter_code_for_target}")
-                    st.write(f"**全日目標:** {target_val_all if target_val_all else '未設定'}")
-                    st.write(f"**平日目標:** {target_val_weekday if target_val_weekday else '未設定'}")
-                    st.write(f"**休日目標:** {target_val_holiday if target_val_holiday else '未設定'}")
-                with col2:
-                    # target_data内の全部門コードを表示（最初の15件）
-                    st.write("**目標値データ内の部門コード一覧:**")
-                    unique_codes = sorted(target_data['部門コード'].unique())[:15]
-                    for code in unique_codes:
-                        count = len(target_data[target_data['部門コード'] == code])
-                        st.write(f"- '{code}' ({count}件)")
-                    if len(target_data['部門コード'].unique()) > 15:
-                        st.write(f"... 他 {len(target_data['部門コード'].unique()) - 15} 件")
-                with col3:
-                    # 全体目標として認識される可能性のある部門コードを確認
-                    st.write("**全体目標の候補:**")
-                    if filter_code_for_target == "全体":
-                        for code in ["全体", "", "0", "000", "病院全体", "合計"]:
-                            targets = [(k, v) for k, v in st.session_state._target_dict.items() if k[0] == str(code)]
-                            if targets:
-                                st.write(f"✅ '{code}': {len(targets)}件")
-                    else:
-                        # 選択された部門の目標値
-                        dept_targets = [(k, v) for k, v in st.session_state._target_dict.items() if k[0] == str(filter_code_for_target)]
-                        if dept_targets:
-                            st.write(f"**{filter_code_for_target}の目標値:**")
-                            for (code, type_), value in dept_targets:
-                                st.write(f"- {type_}: {value}")
+            target_val_all = st.session_state._target_dict.get((str(filter_code_for_target), '全日'))
+            target_val_weekday = st.session_state._target_dict.get((str(filter_code_for_target), '平日'))
+            target_val_holiday = st.session_state._target_dict.get((str(filter_code_for_target), '休日'))
 
         graph_tab1, graph_tab2 = st.tabs(["📈 入院患者数推移", "📊 複合指標推移（二軸）"])
 
